name: Build and upload to PyPI

on:
  pull_request:
  release:
    types:
      - published

jobs:
  build_wheels:
    name: Build wheels on ${{ matrix.os }}
    runs-on: ${{ matrix.os }}
    strategy:
      fail-fast: false
      matrix:
        os: [ubuntu-latest, windows-latest, macos-13, macos-14]

    steps:
      - uses: actions/checkout@v4

      - uses: actions/setup-python@v5
        name: Install Python
        with:
          python-version: '3.10'

      - name: Build wheels
        uses: pypa/cibuildwheel@v2.21.3
<<<<<<< HEAD
        env:
          CIBW_BUILD_FRONTEND: "build"
          CIBW_ARCHS: "auto64"
          CIBW_SKIP: "pp* *musllinux*"
          CIBW_MANYLINUX_X86_64_IMAGE: manylinux_2_28
          CIBW_TEST_REQUIRES: pytest
          CIBW_TEST_COMMAND_WINDOWS: pytest --pyargs nlsam --verbose
          CIBW_TEST_COMMAND: >
            pytest --pyargs nlsam --verbose &&
            cd {package}/example &&
            chmod +x {package}/nlsam/tests/test_scripts1.sh &&
            bash {package}/nlsam/tests/test_scripts1.sh &&
            chmod +x {package}/nlsam/tests/test_scripts2.sh &&
            bash {package}/nlsam/tests/test_scripts2.sh
=======
>>>>>>> 151aa85a

      - name: Test against oldest supported numpy version
        shell: bash
        run: |
            python -m pip install ./wheelhouse/*cp310*.whl
            python -m pip install numpy==1.21.3 scipy==1.8 pytest
            pytest --pyargs nlsam --verbose

      - uses: actions/upload-artifact@v4
        with:
          name: cibw-nlsam_${{ matrix.os }}
          path: ./wheelhouse/*.whl

  build_sdist:
    name: Build source distribution
    runs-on: ubuntu-latest
    steps:
      - uses: actions/checkout@v4

      - uses: actions/setup-python@v5
        name: Install Python
        with:
          python-version: '3.10'

      - name: Build sdist
        run: |
          python -m pip install build
          python -m build --sdist

      - uses: actions/upload-artifact@v4
        with:
          name: cibw-sdist
          path: dist/*.tar.gz

  build_pyinstaller:
    name: Build pyinstaller on ${{ matrix.os }}
    runs-on: ${{ matrix.os }}
    strategy:
      matrix:
        os: [ubuntu-20.04, windows-2019, macos-13, macos-14]
    steps:
      - uses: actions/checkout@v4

      - uses: actions/setup-python@v5
        name: Install Python
        with:
          python-version: '3.10'

      - name: Get pyinstaller
        shell: bash
        run: |
          python -m pip install pyinstaller dask[distributed]
          python -m pip install .
          path=$(python -c "import distributed; print(distributed.__path__[0]);")
          echo "version=v$(python -c "from importlib.metadata import version; print(version('nlsam'));")" >> $GITHUB_ENV
          if [ "$RUNNER_OS" == "Windows" ]; then
            pyinstaller ./scripts/nlsam_denoising -F --clean --add-data "${path};.\\distributed\\" --noupx
          else
            pyinstaller ./scripts/nlsam_denoising -F --clean --add-data ${path}:./distributed/ --noupx
          fi

      - uses: actions/upload-artifact@v4
        with:
          name: nlsam_${{ env.version }}_${{ runner.os }}_${{ runner.arch }}
          path: |
                ./dist/nlsam_denoising*
                CHANGELOG.md
                README.md
                LICENSE
                example/*<|MERGE_RESOLUTION|>--- conflicted
+++ resolved
@@ -25,7 +25,6 @@
 
       - name: Build wheels
         uses: pypa/cibuildwheel@v2.21.3
-<<<<<<< HEAD
         env:
           CIBW_BUILD_FRONTEND: "build"
           CIBW_ARCHS: "auto64"
@@ -40,8 +39,6 @@
             bash {package}/nlsam/tests/test_scripts1.sh &&
             chmod +x {package}/nlsam/tests/test_scripts2.sh &&
             bash {package}/nlsam/tests/test_scripts2.sh
-=======
->>>>>>> 151aa85a
 
       - name: Test against oldest supported numpy version
         shell: bash
