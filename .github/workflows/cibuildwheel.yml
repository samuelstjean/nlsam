--- conflicted
+++ resolved
@@ -24,25 +24,7 @@
           python-version: '3.10'
 
       - name: Build wheels
-<<<<<<< HEAD
         uses: pypa/cibuildwheel@v2.21.3
-        env:
-          CIBW_BUILD_FRONTEND: "build"
-          CIBW_ARCHS: "auto64"
-          CIBW_SKIP: "pp* *musllinux*"
-          CIBW_MANYLINUX_X86_64_IMAGE: manylinux_2_28
-          CIBW_TEST_REQUIRES: pytest
-          CIBW_TEST_COMMAND_WINDOWS: pytest --pyargs nlsam --verbose
-          CIBW_TEST_COMMAND: >
-            pytest --pyargs nlsam --verbose &&
-            cd {package}/example &&
-            chmod +x {package}/nlsam/tests/test_scripts1.sh &&
-            bash {package}/nlsam/tests/test_scripts1.sh &&
-            chmod +x {package}/nlsam/tests/test_scripts2.sh &&
-            bash {package}/nlsam/tests/test_scripts2.sh
-=======
-        uses: pypa/cibuildwheel@v2.19.2
->>>>>>> c189f3ac
 
       - name: Test against oldest supported numpy version
         shell: bash
