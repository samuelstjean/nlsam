name: Build and upload to PyPI

on:
  push:
  pull_request:
  release:
    types:
      - published

jobs:
  build_wheels:
    name: Build wheels on ${{ matrix.os }}
    runs-on: ${{ matrix.os }}
    strategy:
      matrix:
        os: [ubuntu-latest, windows-latest, macos-latest]

    steps:
      - uses: actions/checkout@v2

      - uses: actions/setup-python@v2
        name: Install Python
        with:
          python-version: '3.7'

      - name: Install cibuildwheel
        run: |
          python -m pip install cibuildwheel==2.8.1

      - name: Build wheels
        env:
<<<<<<< HEAD
          CIBW_SKIP: "*-win32 *-manylinux_i686 pp* cp306-*"
=======
          CIBW_SKIP: "*-win32 *-manylinux_i686 pp*"
>>>>>>> 0269feb7

          CIBW_TEST_REQUIRES: pytest
          CIBW_TEST_COMMAND: pytest --pyargs nlsam --verbose
          CIBW_TEST_COMMAND_LINUX: >
            pytest --pyargs nlsam --verbose &&
            cd {package}/example &&
            chmod +x  {package}/nlsam/tests/test_scripts1.sh &&
            bash {package}/nlsam/tests/test_scripts1.sh &&
            chmod +x  {package}/nlsam/tests/test_scripts2.sh &&
            bash {package}/nlsam/tests/test_scripts2.sh
        run: |
          python -m cibuildwheel --output-dir wheelhouse

      - uses: actions/upload-artifact@v2
        with:
          path: ./wheelhouse/*.whl

  build_sdist:
    name: Build source distribution
    runs-on: ubuntu-latest
    steps:
      - uses: actions/checkout@v2

      - uses: actions/setup-python@v2
        name: Install Python
        with:
          python-version: '3.7'

      - name: Build sdist
        run: |
          python -m pip install numpy cython
          python setup.py sdist


      - uses: actions/upload-artifact@v2
        with:
          path: dist/*.tar.gz

  upload_pypi:
    needs: [build_wheels, build_sdist]
    runs-on: ubuntu-latest
    # upload to PyPI on every tag starting with 'v'
    # if: github.event_name == 'push' && startsWith(github.event.ref, 'refs/tags/v')
    # alternatively, to publish when a GitHub Release is created, use the following rule:
    if: github.event_name == 'release' && github.event.action == 'published'
    steps:
      - uses: actions/download-artifact@v2
        with:
          name: artifact
          path: dist

      - uses: pypa/gh-action-pypi-publish@v1.4.1
        with:
          user: ${{ secrets.PYPI_USERNAME }}
          password: ${{ secrets.PYPI_PASSWORD }}
          # password: ${{ secrets.testpypi_password }}
          # repository_url: https://test.pypi.org/legacy/<|MERGE_RESOLUTION|>--- conflicted
+++ resolved
@@ -29,12 +29,7 @@
 
       - name: Build wheels
         env:
-<<<<<<< HEAD
           CIBW_SKIP: "*-win32 *-manylinux_i686 pp* cp306-*"
-=======
-          CIBW_SKIP: "*-win32 *-manylinux_i686 pp*"
->>>>>>> 0269feb7
-
           CIBW_TEST_REQUIRES: pytest
           CIBW_TEST_COMMAND: pytest --pyargs nlsam --verbose
           CIBW_TEST_COMMAND_LINUX: >
