--- conflicted
+++ resolved
@@ -1,22 +1,15 @@
 name: Upload Python Package
 
 on:
-<<<<<<< HEAD
   release:
     types: [created]
-=======
->>>>>>> 7a9e6ab8
   workflow_run:
     workflows: [build_wheels, build_sdist]
     types:
       - completed
 
 jobs:
-<<<<<<< HEAD
-    upload_pypi:
-=======
     publish_artifacts:
->>>>>>> 7a9e6ab8
       runs-on: ubuntu-latest
       # upload to PyPI on every tag starting with 'v'
       # if: github.event_name == 'push' && startsWith(github.event.ref, 'refs/tags/v')
