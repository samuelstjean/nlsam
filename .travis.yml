language: python
sudo: false
dist: xenial

os:
  - linux

cache:
  pip: true
  directories:
    - $HOME/.cache/pip

addons:
  apt:
    packages:
      - libblas-dev
      - liblapack-dev
      - libopenblas-dev
      - libopenblas-base

env:
  global:
<<<<<<< HEAD
    - DEPENDS="cython numpy scipy dipy nibabel"
    - DEPENDS_MIN="cython==0.21 numpy==1.10.4 scipy==0.19.1 nibabel==2.2 dipy==0.11"
    - SPAMS='https://github.com/samuelstjean/spams-python/releases/download/0.1/spams-2.6.zip'
    - DEPENDS_BUILD="cython==0.23 numpy==1.11.3 scipy==0.19.1 nibabel==2.2 dipy==0.11"\ ${SPAMS}
=======
    - SPAMS='https://github.com/samuelstjean/spams-python/releases/download/0.1/spams-2.6.zip'
    - DEPENDS="cython numpy scipy dipy nibabel joblib autodmri"
    - DEPENDS_MIN="cython==0.21 numpy==1.10.4 scipy==0.19.1 nibabel==2.2 dipy==0.11 joblib==0.14.1 autodmri==0.2.1"
    - DEPENDS_BUILD="cython==0.23 numpy==1.11.3 scipy==0.19.1 nibabel==2.2 dipy==0.11 joblib==0.14.1 autodmri==0.2.1"
>>>>>>> e47744d8
  matrix:
    - TESTPART=test_scripts1.sh
    - TESTPART=test_scripts2.sh

python:
  - 3.5
  - 3.6
  - 3.7
  - 3.8

matrix:
  include:
    - python: 3.5
      env:
        - DEPENDS=$DEPENDS_MIN
          TESTPART=test_scripts1.sh
    - python: 3.5
      env:
        - DEPENDS=$DEPENDS_MIN
          TESTPART=test_scripts2.sh

    # test only on a few mac osx bots
    - os: osx
      language: generic
      before_install:
        # Install Anaconda
        - source build_stuff/get_conda.sh
        - conda install -c conda-forge python-spams==2.6.1
      env:
        - DEPENDS=$DEPENDS_MIN
          TESTPART=test_scripts1.sh
          ANACONDA_PYTHON_VERSION=3.5
    - os: osx
      language: generic
      before_install:
        # Install Anaconda
        - source build_stuff/get_conda.sh
        - conda install -c conda-forge python-spams==2.6.1
      env:
        - DEPENDS=$DEPENDS_MIN
          TESTPART=test_scripts2.sh
          ANACONDA_PYTHON_VERSION=3.5

    # pyinstaller builds
    - python: 3.5
      env:
        - DEPENDS=$DEPENDS_BUILD
          BUILD_PYINSTALLER=true
    - os: osx
      language: generic
      before_install:
        # Install Anaconda
        - source build_stuff/get_conda.sh
        - conda install -c conda-forge python-spams==2.6.1
      env:
        - DEPENDS=$DEPENDS_BUILD
          BUILD_PYINSTALLER=true
          ANACONDA_PYTHON_VERSION=3.5

notifications:
    email: false

install:
    - python --version # just to check
    - pip install -U pip
    - pip install pytest coverage coveralls
    - pip install --upgrade --upgrade-strategy only-if-needed $DEPENDS
    - pip install --upgrade --upgrade-strategy only-if-needed $SPAMS
    - pip install .

    # this breaks the pyinstaller builds on linux
    - if [[ "$TRAVIS_OS_NAME" == "linux" ]]; then pip uninstall mock -y; fi
    - if [[ "$BUILD_PYINSTALLER" ]];
        then pip install pyinstaller;
        pyinstaller nlsam_denoising.spec --onefile;
        zip -j nlsam_${TRAVIS_TAG}_${TRAVIS_OS_NAME}_x64.zip dist/nlsam_denoising LICENSE README.md CHANGELOG.md;
        zip -r nlsam_${TRAVIS_TAG}_${TRAVIS_OS_NAME}_x64.zip example/*;
        zip -r nlsam_${TRAVIS_TAG}_${TRAVIS_OS_NAME}_x64.zip docs/*;
      fi

before_script:
    - mkdir $HOME/.python-eggs
    - chmod og-w $HOME/.python-eggs

script:
    - mkdir tester
    - cd tester
    - pytest --pyargs nlsam --verbose
    - if [[ "$TESTPART" ]];
        then echo 'Running tests $TESTPART';
        chmod +x ../nlsam/tests/$TESTPART;
        ../nlsam/tests/$TESTPART;
      fi
    - cd ..

#after_success:
#    - coveralls

deploy:
  provider: releases
  api_key:
    - secure: "HgpgpOHK38IV2ctAAEkvEWmCvLcL3hClZOuqz+JQ+vaHL7G3DtRiig0xGKc3ggkd3wP+ic9FaueFJBIrw/QAsNrCwjwT1cd5X4XZIccpXAh81mLUtk147Y5XUGes5uQB8krejj9mIb7G8n2KrpDURi8p9tDr/jmyFk/E76Hrg+JsxqruXfHvMqyc4qZ/T+bO3nczkP25PXPkeKUtuTxhlVEN31L6WYPvNM/kdev3QU0584saraD2Ex6K+eua4BoKuBA7dUPjLd0n+HEIXeAVxhPU0LoNSj6pM2+WAKRJj+7FWWgKml2vIkttcy2G2DIfQWnZjD/Z9K+owG1le0fROrvMttfd5bmSBxun3AB4CSfs6wjIeB8pNQ4D1Y5tqPydy9rkKSBZ4C5HIT8a23nZYnXmSAL440WtFPtDfSco0xW23Wmyx9NmKN8X/bFCFdd5KRV+w/rq0wBOz5grYkkffix3N7cxAwPZKc3tkJb+mTkTeMAJpEQ2SHPakjvH0kB4TkpDvAE06BJZm3DRGLeCOpV5SF/Bb06TvrOSNmgyHZ35STyAXuUjX0iFQKc2717BXnMNL+u+5FGlGIlyjsngPcGBWj7dI8Dv+Ci9+s7Qw6zmwV+eMUyjyCBggk05PZTcXHSv7pFyMFKpjXtNrRN2nylHDDUwTMx2vu0ai0ecKpU="
  file_glob: true
  file: nlsam_*_x64.zip
  skip_cleanup: true
  on:
    tags: true<|MERGE_RESOLUTION|>--- conflicted
+++ resolved
@@ -20,17 +20,10 @@
 
 env:
   global:
-<<<<<<< HEAD
-    - DEPENDS="cython numpy scipy dipy nibabel"
-    - DEPENDS_MIN="cython==0.21 numpy==1.10.4 scipy==0.19.1 nibabel==2.2 dipy==0.11"
-    - SPAMS='https://github.com/samuelstjean/spams-python/releases/download/0.1/spams-2.6.zip'
-    - DEPENDS_BUILD="cython==0.23 numpy==1.11.3 scipy==0.19.1 nibabel==2.2 dipy==0.11"\ ${SPAMS}
-=======
     - SPAMS='https://github.com/samuelstjean/spams-python/releases/download/0.1/spams-2.6.zip'
     - DEPENDS="cython numpy scipy dipy nibabel joblib autodmri"
     - DEPENDS_MIN="cython==0.21 numpy==1.10.4 scipy==0.19.1 nibabel==2.2 dipy==0.11 joblib==0.14.1 autodmri==0.2.1"
     - DEPENDS_BUILD="cython==0.23 numpy==1.11.3 scipy==0.19.1 nibabel==2.2 dipy==0.11 joblib==0.14.1 autodmri==0.2.1"
->>>>>>> e47744d8
   matrix:
     - TESTPART=test_scripts1.sh
     - TESTPART=test_scripts2.sh
