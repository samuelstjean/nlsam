--- conflicted
+++ resolved
@@ -7,11 +7,7 @@
       # See: http://stackoverflow.com/a/13751649/163740
       CMD_IN_ENV: "cmd /E:ON /V:ON /C .\\appveyor\\run_with_env.cmd"
   matrix:
-<<<<<<< HEAD
-      PYTHON: "C:\\Miniconda-x64"
-=======
     - PYTHON: "C:\\Miniconda-x64"
->>>>>>> 3fb1aa27
       PYTHON_VERSION: "2.7"
       PYTHON_ARCH: "64"
       CONDA_PY: "27"
