build: false

environment:
  global:
      # SDK v7.0 MSVC Express 2008's SetEnv.cmd script will fail if the
      # /E:ON and /V:ON options are not enabled in the batch script interpreter
      # See: http://stackoverflow.com/a/13751649/163740
      CMD_IN_ENV: "cmd /E:ON /V:ON /C .\\appveyor\\run_with_env.cmd"
      # CIBW_SKIP: "*-win32 *-manylinux_i686"
      CIBW_BUILD: 'cp27-win_amd64'
<<<<<<< HEAD
=======
      CIBW_TEST_REQUIRES: 'pytest'
      CIBW_TEST_COMMAND: 'pytest --pyargs nlsam --verbose'
>>>>>>> 6c3a6818
  matrix:
    - PYTHON: "C:\\Miniconda-x64"
      PYTHON_VERSION: "2.7"
      PYTHON_ARCH: "64"
      CONDA_PY: "27"
      CONDA_NPY: "110"

init:
  - "ECHO %PYTHON% %PYTHON_VERSION% %PYTHON_ARCH% %MINICONDA"

install:
  # - powershell .\\appveyor\\install.ps1
  - "SET PATH=%PYTHON%;%PYTHON%\\Scripts;%PATH%"

  - "conda config --set always_yes yes --set changeps1 no"
  - "conda info -a"
  - "conda create -q -n buildfarm python=%PYTHON_VERSION% numpy==1.15.4 scipy==0.19.1 pip"
  - "activate buildfarm"

  - "pip install --upgrade --upgrade-strategy only-if-needed nibabel==2.2"
  - "pip install --upgrade --upgrade-strategy only-if-needed dipy==0.11"
  - "pip install --upgrade --upgrade-strategy only-if-needed joblib==0.14.1 cython==0.23 autodmri==0.2.1"
  - "pip install pytest"
  - 'pip install https://github.com/samuelstjean/spams-python/releases/download/v2.6/spams-2.4+mkl-cp27-cp27m-win_amd64.whl'

  - "%CMD_IN_ENV% pip install ."

cache:
  - C:\Users\appveyor\AppData\Local\pip\Cache\

test_script:
  - "cd C:\\"
  - pytest --pyargs nlsam --verbose

after_test:
  - "cd C:\\projects\\nlsam"
  - python setup.py sdist --formats=gztar
  # - pip install pyinstaller
  # - pyinstaller nlsam_denoising.spec --onefile
  # - 7z a nlsam_%APPVEYOR_REPO_TAG_NAME%_windows_x64.zip ./dist/nlsam_denoising.exe LICENSE README.md CHANGELOG.md example/ docs/

  # Build the wheels
  - pip install cibuildwheel==1.1.0
  - cibuildwheel --output-dir wheelhouse

artifacts:
  - path: dist/*.tar.gz
  # - path: nlsam*windows_x64.zip
  - path: "wheelhouse\\*.whl"
    name: Wheels

deploy:
  description: 'Release description'
  provider: GitHub
  auth_token:
    secure: CQNO3VUc9HHSetiBExiUYsL7xZDr3x+/GnlEQtPfDpkXafs0Ghui10pks7GTIyyD
  artifact: nlsam*windows_x64.zip, dist/*.tar.gz, *.tar.gz
  on:
    branch: master                 # release from master branch only
    appveyor_repo_tag: true        # deploy on tag push only<|MERGE_RESOLUTION|>--- conflicted
+++ resolved
@@ -8,11 +8,8 @@
       CMD_IN_ENV: "cmd /E:ON /V:ON /C .\\appveyor\\run_with_env.cmd"
       # CIBW_SKIP: "*-win32 *-manylinux_i686"
       CIBW_BUILD: 'cp27-win_amd64'
-<<<<<<< HEAD
-=======
       CIBW_TEST_REQUIRES: 'pytest'
       CIBW_TEST_COMMAND: 'pytest --pyargs nlsam --verbose'
->>>>>>> 6c3a6818
   matrix:
     - PYTHON: "C:\\Miniconda-x64"
       PYTHON_VERSION: "2.7"
