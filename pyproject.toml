[build-system]
<<<<<<< HEAD
requires = ["cython>=0.29.14",
=======
requires = ["Cython>=0.29.33",
>>>>>>> 3d7d67aa
            "scipy>=1.5",
            "oldest-supported-numpy",
            "setuptools",
            "wheel"]
build-backend = "setuptools.build_meta"


[project]
name = "nlsam"
version = '0.7.1'
authors = [{name = "Samuel St-Jean"}]
description='Implementation of "Non Local Spatial and Angular Matching : Enabling higher spatial resolution diffusion MRI datasets through adaptive denoising"'
readme = "README.md"
requires-python = ">=3.7"
license = {text = "GPLv3"}

dependencies = [
    'numpy>=1.20',
    'scipy>=1.5',
<<<<<<< HEAD
    #'cython>=0.29',
=======
    'cython>=0.29.33',
>>>>>>> 3d7d67aa
    'nibabel>=2.0',
    'joblib>=0.14.1',
    'autodmri>=0.2.1',
    'spams-bin>=2.6.2',
    'tqdm>=4.56',
    'dipy>=0.11']


[project.urls]
homepage = "https://github.com/samuelstjean/nlsam"
documentation = "https://nlsam.readthedocs.io/en/latest/"
changelog = "https://github.com/samuelstjean/nlsam/blob/master/CHANGELOG.md"<|MERGE_RESOLUTION|>--- conflicted
+++ resolved
@@ -1,9 +1,5 @@
 [build-system]
-<<<<<<< HEAD
-requires = ["cython>=0.29.14",
-=======
 requires = ["Cython>=0.29.33",
->>>>>>> 3d7d67aa
             "scipy>=1.5",
             "oldest-supported-numpy",
             "setuptools",
@@ -23,11 +19,7 @@
 dependencies = [
     'numpy>=1.20',
     'scipy>=1.5',
-<<<<<<< HEAD
     #'cython>=0.29',
-=======
-    'cython>=0.29.33',
->>>>>>> 3d7d67aa
     'nibabel>=2.0',
     'joblib>=0.14.1',
     'autodmri>=0.2.1',
