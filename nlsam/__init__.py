def get_setup_params():
    params = {}
    params['scripts'] = ['scripts/nlsam_denoising']
    params['name'] = 'nlsam'
    params['author'] = 'Samuel St-Jean'
    params['author_email'] = 'samuel@isi.uu.nl'
    params['url'] = 'https://github.com/samuelstjean/nlsam'
    params['version'] = '0.6.1'
    params['install_requires'] = ['numpy>=1.10.4',
                                  'scipy>=0.19.1',
                                  'cython>=0.21',
<<<<<<< HEAD
                                  'nibabel>=2.2',
=======
                                  'nibabel>=2.0',
                                  'joblib>=0.14.1',
                                  'autodmri>=0.2.1',
>>>>>>> e47744d8
                                  'spams>=2.4']
    params['dependency_links'] = ['https://github.com/samuelstjean/spams-python/releases/download/0.1/spams-2.6.zip#egg=spams-2.6']

    return params<|MERGE_RESOLUTION|>--- conflicted
+++ resolved
@@ -9,13 +9,9 @@
     params['install_requires'] = ['numpy>=1.10.4',
                                   'scipy>=0.19.1',
                                   'cython>=0.21',
-<<<<<<< HEAD
-                                  'nibabel>=2.2',
-=======
                                   'nibabel>=2.0',
                                   'joblib>=0.14.1',
                                   'autodmri>=0.2.1',
->>>>>>> e47744d8
                                   'spams>=2.4']
     params['dependency_links'] = ['https://github.com/samuelstjean/spams-python/releases/download/0.1/spams-2.6.zip#egg=spams-2.6']
 
