# Changelog

<<<<<<< HEAD
## [0.7.2] - 2023-07-03

- Support for numpy 2.0 and python 3.9 and up
- Fixes for Cython 3 and newer Scipy
=======
## [0.7.2] - 2024-07-25

- Support for numpy 2.0 and python 3.9 and up
- Fixes for cython 3 and newer scipy
>>>>>>> d1fd868a

## [0.7.1] - 2023-07-03

- Some speed improvements internally
- Some more functions in parallel
- A new progress bar with tqdm
- New non-frozen builds for the standalone versions
- Mac M1/M2 arm64 binary wheels now available

## [0.7] - 2023-05-20

- **Breaking changes in the command line parser**
    - The previously required options __N__ and __angular_block_size__ are now optional.
    - A mask is now required to be passed with __-m__ or __--mask__ to only sample data. It was previously possible to be unlucky and only sample background noise in the reconstruction process, taking forever to practically do nothing in practice, passing a mask with only the data to sample and reconstruct should prevent this issue.

    - A new call would now looks like

    ~~~bash
    nlsam_denoising input output bvals bvecs -m mask.nii.gz
    ~~~

- New command line arguments, now subclassed into categories.
    + __--load_mhat__ file, to load a volume for initializing the bias correction, the default is to use the data itself.
    + __--save_difference__ file, to save a volume showing the removed signal parts as abs(original_data - denoised_data)
    + __--save_eta__ file, to save the result of the estimated underlying signal value for debugging purposes.
    + Deprecation of options __--implausible_signal_fix__ and __--sh_order__, use __--load_mhat__ instead for initialization.

- Support for non-integer values of N.
- Support for supplying a volume to be loaded as values of N.
- New module nlsam.bias_correction, which contains an easier to use interface to the C functions in nlsam.stabilizer
- New online documentation available at http://nlsam.readthedocs.io/ for the current (and future) versions.
- The dictionary learning part of the algorithm now respects **--cores** instead of ignoring it and always using all available processors.
- joblib is now used for parallel processing.
    - The frozen executable is now using dask and performs a bit slower than the normal version until joblib.loky is fixed to work with pyinstaller.
    - Binary wheels are now available for all platforms instead.
- A new option to estimate automatically the noise distribution (sigma and N) is now available by passing **auto** to both N and **--noise_est**.
    - This option is also the new default now.
- A new option to process each shell separately is now available with **--split_shell**.
- Probably other stuff I forgot.

## [0.6.1] - 2017-11-17
- Fixed a numerical issue in the Marcum Q function when computing probabilities used in the stabilizer framework.
- Scipy >= 0.19.1 is now required.
- nlsam.stabilizer.stabilization now accepts the keyword clip_eta (default True), which can be used to allow returning negatives values for eta.
    - The option __--no_clip_eta__ from nlsam_denoising can be used to activate this feature.
    - The previous versions forced negative values to zero and is still the default behavior.

## [0.6] - 2017-10-22

- PIESNO will now warn if less than 1% of noisy voxels were identified, which might indicate that something has gone wrong during the noise estimation.
- On python >= 3.4, __--mp_method__ [a_valid_start_method](https://docs.python.org/3/library/multiprocessing.html#contexts-and-start-methods) can now be used to control behavior in the multiprocessing loop.
- A new option __--split_b0s__ can be specified to split the b0s equally amongst the training data.
- A new (kind of experimental) option __--use_f32__ can be specified to use the float32 mode of spams and reduce ram usage.
- A new option __--use_threading__ can be specified to disable python multiprocessing and solely rely on threading capabilities of the linear algebra libs during denoising.
- Fixed crash in option __--noise_est__ local_std when __--cores__ 1 was also supplied.
- setup.py and requirements.txt will now fetch spams v2.6, with patches for numpy 1.12 support.
- The GSL library and associated headers are now bundled for all platforms.
- Some deprecation fixes and other performance improvements.

## [0.5.1] - 2016-09-27

- Fixed a bug in local piesno (option __--noise_map__) where the noise would be underestimated.
- Fixed a bug introduced in v0.5 where datasets with multiple b0s would be incorrectly reshaped and dropped some volumes. Thanks to Samuel Deslauriers-Gauthier for reporting.

## [0.5] - 2016-08-30

- Heavy refactor of the library. There is now a single script named nlsam_denoising
to replace both stabilizer and nlsam in one go.
The new usage is now

~~~bash
nlsam_denoising input output N bvals bvecs n_angular_neighbors
~~~

- There is also new cool command line options (such as logging) to discover with nlsam_denoising -h
- Some code from the previous scripts was moved in the library part of nlsam,
so now it is easier to hook in with other python projects.
- (Un)Official python 3 support. You will also need to grab an
[unofficial spams build](https://github.com/samuelstjean/spams-python/releases) which has been patched for python 3 support.

## [0.3.1] - 2016-07-11

- The original header is now saved back as is to prevent potential conflicts
with other processing tools. Thanks to Derek Pisner for reporting.

## [0.3] - 2016-05-13

- sh_smooth now uses order 8 by default and a regularized pseudo-inverse for the fit.
The data is also internally converted to float32 to prevent overflowing on uint dtypes. Thanks to Felix Morency for reporting.
- Updated nibabel min version to 2.0, as older version do not have the cache unload function. Thanks to Rutger Fick for reporting.
- Scripts are now more memory friendly with nibabel uncaching.
- The example was moved to a subfolder with an available test dataset.
- Fix multiprocessing freeze_support in windows binaries.
- Scipy >= 0.14 is now required to efficiently deal with sparse matrices.

## [0.2.1] - 2016-04-26

- Fixed a bug in the nlsam script where .nii would be memmaped and crash with an invalid dimension broadcast. Thanks to Jelle Veraart for reporting.

## [0.2] - 2016-04-19

- stabilization script is now clipping values to zero (Bai et al. 2014) as used in the paper.
The previous release was using the Koay et al. 2009 approach, which could produce negative values in really noisy cases.

- More doc to the readme.
- Added link to the synthetic and in vivo data used in the experiments.
- Removed the source archive and wheel files, as one can grab the source archive from github instead.

## [0.1] - 2016-03-22

- First release.
- Windows and Linux binaries available for download.<|MERGE_RESOLUTION|>--- conflicted
+++ resolved
@@ -1,16 +1,9 @@
 # Changelog
 
-<<<<<<< HEAD
-## [0.7.2] - 2023-07-03
-
-- Support for numpy 2.0 and python 3.9 and up
-- Fixes for Cython 3 and newer Scipy
-=======
 ## [0.7.2] - 2024-07-25
 
 - Support for numpy 2.0 and python 3.9 and up
 - Fixes for cython 3 and newer scipy
->>>>>>> d1fd868a
 
 ## [0.7.1] - 2023-07-03
 
