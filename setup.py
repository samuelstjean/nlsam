#!/usr/bin/env python

import os
import sys
import subprocess
import numpy

from setuptools import setup, find_packages
from Cython.Distutils import Extension, build_ext

# BEFORE importing distutils, remove MANIFEST. distutils doesn't properly
# update it when the contents of directories change.
if os.path.exists('MANIFEST'):
    os.remove('MANIFEST')

if sys.platform.startswith('win'):
    gsl_path = 'gsl_windows'
    libext = '.lib'
elif sys.platform.startswith('darwin'):
    gsl_path = 'gsl_mac'
    libext = '.a'
elif sys.platform.startswith('linux'):
    gsl_path = 'gsl_linux'
    libext = '.a'
else:
    gsl_path = None

dir_path = os.path.dirname(os.path.realpath(__file__))
gsl_include = os.path.join(dir_path, 'nlsam', 'gsl_libs')
libs = ['libgsl', 'libgslcblas']

if gsl_path is not None:
    gsl_path = os.path.join(dir_path, 'nlsam', 'gsl_libs', gsl_path)
    gsl_libraries = [os.path.join(gsl_path, lib) for lib in libs]
else:
    # this part hardcodes the .a libs and their name, so it might need to be changed
    # on some system. Also, it requires the static libs version to be available.
    print('Cannot guess current OS, using system GSL libs')
    gsl_path = subprocess.check_output('gsl-config --libs', shell=True).decode('utf-8').split()[0][2:]
    gsl_libraries = [gsl_path]
    libext = '.a'

gsl_libraries_ext = [os.path.join(gsl_path, lib + libext) for lib in libs]

params = {}
params['scripts'] = ['scripts/nlsam_denoising']
params['name'] = 'nlsam'
params['author'] = 'Samuel St-Jean'
params['author_email'] = 'samuel@isi.uu.nl'
params['url'] = 'https://github.com/samuelstjean/nlsam'
params['version'] = '0.6.1'
params['install_requires'] = ['numpy>=1.15.4',
                              'scipy>=0.19.1',
                              'cython>=0.21',
                              'nibabel>=2.0',
                              'joblib>=0.14.1',
                              'autodmri>=0.2.1',
<<<<<<< HEAD
                              'dipy>=0.11',
                              'spams>=2.4']
params['dependency_links'] = ['https://github.com/samuelstjean/spams-python/releases/download/0.1/spams-2.6.zip#egg=spams-2.6']
=======
                              'dipy>=0.11']
params['dependency_links'] = ['https://github.com/samuelstjean/spams-python/releases/download/v2.6/spams-2.4+mkl-cp27-cp27m-win_amd64.whl',
                              'https://github.com/samuelstjean/spams-python/releases/download/0.1/spams-2.6.zip#egg=spams-2.6']
>>>>>>> 6c3a6818
params['include_dirs'] = [gsl_path]
params['packages'] = find_packages()
params['cmdclass'] = {'build_ext': build_ext}

# list of pyx modules to compile
modules = ['nlsam.utils',
           'nlsam.stabilizer']
ext_modules = []
include_dirs = [numpy.get_include(), gsl_include]

for pyxfile in modules:

    ext_name = os.path.splitext(pyxfile)[0].replace('/', '.')
    source = os.path.join(*pyxfile.split('.')) + '.pyx'

    ext = Extension(pyxfile,
                    [source],
                    libraries=gsl_libraries,
                    library_dirs=[gsl_path],
                    include_dirs=include_dirs,
                    extra_objects=gsl_libraries_ext)

    ext_modules.append(ext)

params['ext_modules'] = ext_modules
setup(**params)<|MERGE_RESOLUTION|>--- conflicted
+++ resolved
@@ -55,15 +55,9 @@
                               'nibabel>=2.0',
                               'joblib>=0.14.1',
                               'autodmri>=0.2.1',
-<<<<<<< HEAD
-                              'dipy>=0.11',
-                              'spams>=2.4']
-params['dependency_links'] = ['https://github.com/samuelstjean/spams-python/releases/download/0.1/spams-2.6.zip#egg=spams-2.6']
-=======
                               'dipy>=0.11']
 params['dependency_links'] = ['https://github.com/samuelstjean/spams-python/releases/download/v2.6/spams-2.4+mkl-cp27-cp27m-win_amd64.whl',
                               'https://github.com/samuelstjean/spams-python/releases/download/0.1/spams-2.6.zip#egg=spams-2.6']
->>>>>>> 6c3a6818
 params['include_dirs'] = [gsl_path]
 params['packages'] = find_packages()
 params['cmdclass'] = {'build_ext': build_ext}
